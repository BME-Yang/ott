--- conflicted
+++ resolved
@@ -1,178 +1,3 @@
-<<<<<<< HEAD
-function [A,B,C] = translate_z(nmax,z)
-% translate_z.m - translation of VSWFs along z axis.
-%
-% Usage:
-% [A,B] = translate_z(nmax,z);
-% [A,B,C] = translate_z(nmax,z);
-% where
-% M' = A M + B N; N' = B M + A N
-%
-% C are the scalar SWF translation coefficients in 3d packed form.
-%
-% A and B are sparse matrices, since only m' = m VSWFs couple
-%
-% If z is a vector/matrix only A's and B's will be outputted. A and B will
-% be cells of matricies the length of the number of elements in z. To save
-% time only use unique values of z.
-%
-% Time *may* be saved by taking the conjugate transpose instead of
-% calculating translations in the positive or negative direction.
-%
-% PACKAGE INFO
-
-% Refs:
-% N. A. Gumerov and R. Duraiswami, "Recursions for the computation of
-% multipole translation and rotation coefficients for the 3-D Helmholtz
-% equation", SIAM J. Sci. Comput. 25(4), 1344-1381 (2003)
-%
-% G. Videen, "Light scattering from a sphere near a plane interface",
-% chapter 5 (pp. 81-96) % in F. Moreno and F. Gonzalez (eds), "Light
-% Scattering from Microstructures", Lecture Notes in Physics 534,
-% Springer-Verlag, Berlin, 2000
-
-if numel(z)>1
-    A=cell(numel(z),1);
-    B=A;
-    for ii=1:numel(z)
-        [A{ii},B{ii}]=translate_z(nmax,z(ii));
-    end
-    C=0;
-    return
-end
-
-if z==0
-    A=sparse(1:(nmax^2+nmax*2),1:(nmax^2+nmax*2),1);
-    B=sparse((nmax^2+nmax*2),(nmax^2+nmax*2));
-    C=A;
-    return
-end
-
-N = 3*nmax+5;
-
-C = zeros(N,N,N);
-
-% First calculate the scalar translation coeffs
-
-% Starting values, for m=0 and k=any -> n=0
-% Videen (38)
-k = 0:(N-1);
-C(:,1,1) = sqrt(2*k+1) .* sbesselj(k,2*pi*z);
-if z < 0
-    C(:,1,1) = sqrt(2*k+1) .* sbesselj(k,2*pi*abs(z)) .* (-1).^(k);
-end
-
-% Do n=1 as a special case (Videen (40) with n=0,n'=k)
-kk = 1:(N-2);
-kk = kk(:);
-Cm = C(kk,1,1);
-Cm = Cm(:);
-Cp = C(kk+2,1,1);
-Cp = Cp(:);
-C(1,2,1) = -C(2,1,1);
-C(kk+1,2,1) = sqrt(3./(2*kk+1)) .* ...
-    ( kk.*sqrt(1./(2*kk-1)) .* Cm - (kk+1).*sqrt(1./(2*kk+3)) .* Cp );
-
-% Now do the rest, up to n=N-1
-% Videen (40), with n(Videen) = n-1, n' = k
-% Note that only the k=0 term is needed for n=N-1
-for n = 2:(N-2)
-    kk = 1:(N-n-1);
-    kk = kk(:);
-    Cm = C(kk,n,1);
-    Cm = Cm(:);
-    Cp = C(kk+2,n,1);
-    Cp = Cp(:);
-    C0 = C(kk+1,n-1,1);
-    C0 = C0(:);
-    C(1,n+1,1) = (-1)^n * C(n+1,1,1);
-    C(kk+1,n+1,1) = sqrt((2*n+1)./(2*kk+1))/n .* ...
-        ( kk.*sqrt((2*n-1)./(2*kk-1)) .* Cm ...
-        + (n-1)*sqrt((2*kk+1)/(2*n-3)) .* C0 ...
-        - (kk+1).*sqrt((2*n-1)./(2*kk+3)) .* Cp );
-end
-n = N-1;
-C(1,N,1) = sqrt(2*n+1)/n * ...
-    ( (n-1)*sqrt(1/(2*n-3)) * C(1,n-1,1) - sqrt((2*n-1)/3) * C(2,n,1) );
-
-% OK, now m other than m=0
-% Only need to do positive m, since C(-m) = C(m)
-% Videen (41)
-for m = 1:(N-2)
-    kk = m:(N-2);
-    kk = kk(:);
-    nn = m:(N-2);
-    row1 = ones(size(nn));
-    C0 = C(kk+1,nn+1,m);
-    Cp = C(kk+2,nn+1,m);
-    Cm = C(kk,nn+1,m);
-    %     C(kk+1,nn+1,m+1) = sqrt(1./((2*kk+1)*((nn-m+1).*(nn+m)))) .* ...
-    %         ( sqrt(((kk-m+1).*(kk+m))*(2*nn+1)) .* C0 ...
-    %         - 2*pi*z * sqrt(((kk-m+2).*(kk-m+1))*row1) .* Cp ...
-    %         - 2*pi*z * sqrt(((kk+m).*(kk+m-1))*row1) .* Cm );
-    C(kk+1,nn+1,m+1) = sqrt(1./((2*kk+1)*((nn-m+1).*(nn+m)))) .* ...
-        ( sqrt(((kk-m+1).*(kk+m).*(2*kk+1)))*row1 .* C0 ...
-        -2*pi*z*sqrt((((kk-m+2).*(kk-m+1)))./((2*kk+3)))*row1.*Cp ...
-        -2*pi*z*sqrt((((kk+m).*(kk+m-1)))./((2*kk-1)))*row1.*Cm );
-end
-
-% OK, that's the scalar coefficients
-% Time to find the vector coefficients - Videen (43) & (44)
-
-[nn,kk]=meshgrid([1:nmax],[1:nmax]);
-
-matrixm=sqrt(kk.*(kk+1)) ./ sqrt(nn.*(nn+1));
-
-central_iterator=[1:nmax].*[2:nmax+1];
-
-[ciy,cix]=meshgrid(central_iterator,central_iterator);
-
-mmm=0;
-
-C0 = C(2:(nmax+1),2:(nmax+1),mmm+1);
-Cp = C(3:(nmax+2),2:(nmax+1),mmm+1);
-Cm = C(1:nmax,2:(nmax+1),mmm+1);
-
-t = matrixm.*(C0 - 2*pi*z./(kk+1) .* ...
-    sqrt((kk-mmm+1).*(kk+mmm+1)./((2*kk+1).*(2*kk+3))) .* Cp - ...
-    2*pi*z./kk.*sqrt((kk-mmm).*(kk+mmm)./((2*kk+1).*(2*kk-1))).*Cm);
-
-toIndexy=(ciy(:));
-toIndexx=(cix(:));
-A=t(:);
-B=zeros(size(A));
-
-for mmm=1:nmax
-    C0 = C(2:(nmax+1),2:(nmax+1),mmm+1);
-    Cp = C(3:(nmax+2),2:(nmax+1),mmm+1);
-    Cm = C(1:nmax,2:(nmax+1),mmm+1);
-    
-    t = matrixm.*(C0 - 2*pi*z./(kk+1) .* ...
-        sqrt((kk-mmm+1).*(kk+mmm+1)./((2*kk+1).*(2*kk+3))) .* Cp - ...
-        2*pi*z./kk.*sqrt((kk-mmm).*(kk+mmm)./((2*kk+1).*(2*kk-1))).*Cm);
-
-    tt=t(mmm:end,mmm:end);
-    ciys=ciy(mmm:end,mmm:end);
-    cixs=cix(mmm:end,mmm:end);
-    
-    toIndexy=[toIndexy;(ciys(:)+mmm);(ciys(:)-mmm)];
-    toIndexx=[toIndexx;(cixs(:)+mmm);(cixs(:)-mmm)];
-    A=[A;tt(:);tt(:)];
-
-    t = 1i*2*pi*z*mmm./(kk.*(kk+1)).*matrixm .* C0;
-    tt=t(mmm:end,mmm:end);
-    B=[B;tt(:);-tt(:)];
-
-end
-
-B=sparse(toIndexy,toIndexx,B,nmax*(nmax+2),nmax*(nmax+2));
-A=sparse(toIndexy,toIndexx,A,nmax*(nmax+2),nmax*(nmax+2));
-
-if nargout>2
-    C=C(1:nmax+1,1:nmax+1,1:nmax+1);
-end
-
-=======
 function [A,B,C] = translate_z(nmax,z)
 % translate_z.m - translation of VSWFs along z axis.
 %
@@ -347,5 +172,4 @@
     C=C(1:nmax+1,1:nmax+1,1:nmax+1);
 end
 
->>>>>>> c56cf935
 return